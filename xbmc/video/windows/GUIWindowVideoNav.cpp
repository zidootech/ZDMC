/*
 *      Copyright (C) 2005-2008 Team XBMC
 *      http://www.xbmc.org
 *
 *  This Program is free software; you can redistribute it and/or modify
 *  it under the terms of the GNU General Public License as published by
 *  the Free Software Foundation; either version 2, or (at your option)
 *  any later version.
 *
 *  This Program is distributed in the hope that it will be useful,
 *  but WITHOUT ANY WARRANTY; without even the implied warranty of
 *  MERCHANTABILITY or FITNESS FOR A PARTICULAR PURPOSE. See the
 *  GNU General Public License for more details.
 *
 *  You should have received a copy of the GNU General Public License
 *  along with XBMC; see the file COPYING.  If not, write to
 *  the Free Software Foundation, 675 Mass Ave, Cambridge, MA 02139, USA.
 *  http://www.gnu.org/copyleft/gpl.html
 *
 */

#include "GUIUserMessages.h"
#include "GUIWindowVideoNav.h"
#include "music/windows/GUIWindowMusicNav.h"
#include "utils/FileUtils.h"
#include "Util.h"
#include "utils/RegExp.h"
#include "PlayListPlayer.h"
#include "GUIPassword.h"
#include "dialogs/GUIDialogFileBrowser.h"
#include "filesystem/VideoDatabaseDirectory.h"
#include "playlists/PlayListFactory.h"
#include "video/dialogs/GUIDialogVideoScan.h"
#include "dialogs/GUIDialogOK.h"
#include "addons/AddonManager.h"
#include "PartyModeManager.h"
#include "music/MusicDatabase.h"
#include "guilib/GUIWindowManager.h"
#include "dialogs/GUIDialogYesNo.h"
#include "dialogs/GUIDialogSelect.h"
#include "filesystem/Directory.h"
#include "filesystem/File.h"
#include "FileItem.h"
#include "Application.h"
#include "settings/Settings.h"
#include "settings/AdvancedSettings.h"
#include "settings/GUISettings.h"
#include "guilib/LocalizeStrings.h"
#include "storage/MediaManager.h"
#include "utils/log.h"
#include "utils/URIUtils.h"
#include "TextureCache.h"

using namespace XFILE;
using namespace VIDEODATABASEDIRECTORY;
using namespace std;

#define CONTROL_BTNVIEWASICONS     2
#define CONTROL_BTNSORTBY          3
#define CONTROL_BTNSORTASC         4
#define CONTROL_BTNTYPE            5
#define CONTROL_BTNSEARCH          8
#define CONTROL_LABELFILES        12

#define CONTROL_BTN_FILTER        19
#define CONTROL_BTNSHOWMODE       10
#define CONTROL_BTNSHOWALL        14
#define CONTROL_UNLOCK            11

#define CONTROL_FILTER            15
#define CONTROL_BTNPARTYMODE      16
#define CONTROL_BTNFLATTEN        17
#define CONTROL_LABELEMPTY        18

CGUIWindowVideoNav::CGUIWindowVideoNav(void)
    : CGUIWindowVideoBase(WINDOW_VIDEO_NAV, "MyVideoNav.xml")
{
  m_thumbLoader.SetObserver(this);
}

CGUIWindowVideoNav::~CGUIWindowVideoNav(void)
{
}

bool CGUIWindowVideoNav::OnAction(const CAction &action)
{
  if (action.GetID() == ACTION_TOGGLE_WATCHED)
  {
    CFileItemPtr pItem = m_vecItems->Get(m_viewControl.GetSelectedItem());
    if (pItem->IsParentFolder())
      return false;
    if (pItem && pItem->GetVideoInfoTag()->m_playCount == 0)
      return OnContextButton(m_viewControl.GetSelectedItem(),CONTEXT_BUTTON_MARK_WATCHED);
    if (pItem && pItem->GetVideoInfoTag()->m_playCount > 0)
      return OnContextButton(m_viewControl.GetSelectedItem(),CONTEXT_BUTTON_MARK_UNWATCHED);
  }
  return CGUIWindowVideoBase::OnAction(action);
}

bool CGUIWindowVideoNav::OnMessage(CGUIMessage& message)
{
  switch (message.GetMessage())
  {
  case GUI_MSG_WINDOW_RESET:
    m_vecItems->m_strPath.clear();
    break;
  case GUI_MSG_WINDOW_DEINIT:
    if (m_thumbLoader.IsLoading())
      m_thumbLoader.StopThread();
    break;
  case GUI_MSG_WINDOW_INIT:
    {
      /* We don't want to show Autosourced items (ie removable pendrives, memorycards) in Library mode */
      m_rootDir.AllowNonLocalSources(false);

      SetProperty("flattened", g_settings.m_bMyVideoNavFlatten);
      
      if (!CGUIWindowVideoBase::OnMessage(message))
        return false;

      //  base class has opened the database, do our check
      m_database.Open();

      if (!m_database.HasContent() && m_vecItems->IsVideoDb())
      { // no library - make sure we default to the root.
        m_vecItems->m_strPath = "";
        SetHistoryForPath("");
        Update("");
      }

      m_database.Close();
      return true;
    }
    break;

  case GUI_MSG_CLICKED:
    {
      int iControl = message.GetSenderId();
      if (iControl == CONTROL_BTNPARTYMODE)
      {
        if (g_partyModeManager.IsEnabled())
          g_partyModeManager.Disable();
        else
        {
          if (!g_partyModeManager.Enable(PARTYMODECONTEXT_VIDEO))
          {
            SET_CONTROL_SELECTED(GetID(),CONTROL_BTNPARTYMODE,false);
            return false;
          }

          // Playlist directory is the root of the playlist window
          if (m_guiState.get()) m_guiState->SetPlaylistDirectory("playlistvideo://");

          return true;
        }
        UpdateButtons();
      }

      if (iControl == CONTROL_BTNSEARCH)
      {
        OnSearch();
      }
      else if (iControl == CONTROL_BTNSHOWMODE)
      {
        g_settings.CycleWatchMode(m_vecItems->GetContent());
        g_settings.Save();

        // TODO: Can we perhaps filter this directly?  Probably not for some of the more complicated views,
        //       but for those perhaps we can just display them all, and only filter when we get a list
        //       of actual videos?
        Update(m_vecItems->m_strPath);
        return true;
      }
      else if (iControl == CONTROL_BTNFLATTEN)
      {
        g_settings.m_bMyVideoNavFlatten = !g_settings.m_bMyVideoNavFlatten;
        g_settings.Save();
        SetProperty("flattened", g_settings.m_bMyVideoNavFlatten);
        CUtil::DeleteVideoDatabaseDirectoryCache();
        SetupShares();
        Update("");
        return true;
      }
      else if (iControl == CONTROL_BTNSHOWALL)
      {
        if (g_settings.GetWatchMode(m_vecItems->GetContent()) == VIDEO_SHOW_ALL)
          g_settings.SetWatchMode(m_vecItems->GetContent(), VIDEO_SHOW_UNWATCHED);
        else
          g_settings.SetWatchMode(m_vecItems->GetContent(), VIDEO_SHOW_ALL);
        g_settings.Save();
        // TODO: Can we perhaps filter this directly?  Probably not for some of the more complicated views,
        //       but for those perhaps we can just display them all, and only filter when we get a list
        //       of actual videos?
        Update(m_vecItems->m_strPath);
        return true;
      }
    }
    break;
    // update the display
    case GUI_MSG_SCAN_FINISHED:
    case GUI_MSG_REFRESH_THUMBS:
    {
      Update(m_vecItems->m_strPath);
    }
    break;
  }
  return CGUIWindowVideoBase::OnMessage(message);
}

CStdString CGUIWindowVideoNav::GetQuickpathName(const CStdString& strPath) const
{
  if (strPath.Equals("videodb://1/1/"))
    return "MovieGenres";
  else if (strPath.Equals("videodb://1/2/"))
    return "MovieTitles";
  else if (strPath.Equals("videodb://1/3/"))
    return "MovieYears";
  else if (strPath.Equals("videodb://1/4/"))
    return "MovieActors";
  else if (strPath.Equals("videodb://1/5/"))
    return "MovieDirectors";
  else if (strPath.Equals("videodb://1/"))
    return "Movies";
  else if (strPath.Equals("videodb://2/1/"))
    return "TvShowGenres";
  else if (strPath.Equals("videodb://2/2/"))
    return "TvShowTitles";
  else if (strPath.Equals("videodb://2/3/"))
    return "TvShowYears";
  else if (strPath.Equals("videodb://2/4/"))
    return "TvShowActors";
  else if (strPath.Equals("videodb://2/"))
    return "TvShows";
  else if (strPath.Equals("videodb://3/1/"))
    return "MusicVideoGenres";
  else if (strPath.Equals("videodb://3/2/"))
    return "MusicVideoTitles";
  else if (strPath.Equals("videodb://3/3/"))
    return "MusicVideoYears";
  else if (strPath.Equals("videodb://3/4/"))
    return "MusicVideoArtists";
  else if (strPath.Equals("videodb://3/5/"))
    return "MusicVideoDirectors";
  else if (strPath.Equals("videodb://3/"))
    return "MusicVideos";
  else if (strPath.Equals("videodb://4/"))
    return "RecentlyAddedMovies";
  else if (strPath.Equals("videodb://5/"))
    return "RecentlyAddedEpisodes";
  else if (strPath.Equals("videodb://6/"))
    return "RecentlyAddedMusicVideos";
  else if (strPath.Equals("special://videoplaylists/"))
    return "Playlists";
  else if (strPath.Equals("sources://video/"))
    return "Files";
  else
  {
    CLog::Log(LOGERROR, "  CGUIWindowVideoNav::GetQuickpathName: Unknown parameter (%s)", strPath.c_str());
    return strPath;
  }
}

void CGUIWindowVideoNav::OnItemLoaded(CFileItem* pItem)
{
  /* even though the background loader is running multiple threads and we could,
     be acting on someone else's flag, we don't care who invalidates the cache
     only that it is done.  We also don't care if it is done multiple times due
     to a race between multiple threads here at the same time */
  CUtil::DeleteVideoDatabaseDirectoryCache();
}

bool CGUIWindowVideoNav::GetDirectory(const CStdString &strDirectory, CFileItemList &items)
{
  CFileItem directory(strDirectory, true);

  if (m_thumbLoader.IsLoading())
    m_thumbLoader.StopThread();

  m_rootDir.SetCacheDirectory(DIR_CACHE_NEVER);
  items.ClearProperties();

  bool bResult = CGUIWindowVideoBase::GetDirectory(strDirectory, items);
  if (bResult)
  {
    if (items.IsVideoDb())
    {
      XFILE::CVideoDatabaseDirectory dir;
      CQueryParams params;
      dir.GetQueryParams(items.m_strPath,params);
      VIDEODATABASEDIRECTORY::NODE_TYPE node = dir.GetDirectoryChildType(items.m_strPath);

      items.SetThumbnailImage("");
      if (node == VIDEODATABASEDIRECTORY::NODE_TYPE_EPISODES ||
          node == NODE_TYPE_SEASONS                          ||
          node == NODE_TYPE_RECENTLY_ADDED_EPISODES)
      {
        CLog::Log(LOGDEBUG, "WindowVideoNav::GetDirectory");
        // grab the show thumb
        CFileItem showItem;
        m_database.GetFilePathById(params.GetTvShowId(),showItem.m_strPath,VIDEODB_CONTENT_TVSHOWS);
        showItem.SetVideoThumb();
        items.SetProperty("tvshowthumb", showItem.GetThumbnailImage());
        // Grab fanart data
        CVideoInfoTag details;
        m_database.GetTvShowInfo(showItem.m_strPath, details, params.GetTvShowId());
        items.SetProperty("fanart_color1", details.m_fanart.GetColor(0));
        items.SetProperty("fanart_color2", details.m_fanart.GetColor(1));
        items.SetProperty("fanart_color3", details.m_fanart.GetColor(2));
        if (showItem.CacheLocalFanart())
          items.SetProperty("fanart_image", showItem.GetCachedFanart());

        // save the show description (showplot)
        items.SetProperty("showplot", details.m_strPlot);

        // set the season thumb
        CStdString strLabel;
        if (params.GetSeason() == 0)
          strLabel = g_localizeStrings.Get(20381);
        else
          strLabel.Format(g_localizeStrings.Get(20358), params.GetSeason());

        CFileItem item(strLabel);
        URIUtils::GetParentPath(items.m_strPath,item.m_strPath);
        item.m_bIsFolder = true;
        item.SetCachedSeasonThumb();
        if (item.HasThumbnail())
          items.SetProperty("seasonthumb",item.GetThumbnailImage());

        // the container folder thumb is the parent (i.e. season or show)
        if (node == NODE_TYPE_EPISODES || node == NODE_TYPE_RECENTLY_ADDED_EPISODES)
        {
          items.SetContent("episodes");
          // grab the season thumb as the folder thumb
          CStdString strLabel;
          CStdString strPath;
          if (params.GetSeason() == -1 && items.Size() > 0)
          {
            CQueryParams params2;
            dir.GetQueryParams(items[0]->m_strPath,params2);
            strLabel.Format(g_localizeStrings.Get(20358), params2.GetSeason());
            URIUtils::GetParentPath(items.m_strPath,strPath);
          }
          else
          {
            if (params.GetSeason() == 0)
              strLabel = g_localizeStrings.Get(20381);
            else
              strLabel.Format(g_localizeStrings.Get(20358), params.GetSeason());
            strPath = items.m_strPath;
          }

          CFileItem item(strLabel);
          item.m_strPath = strPath;
          item.m_bIsFolder = true;
          item.GetVideoInfoTag()->m_strPath = showItem.m_strPath;
          item.SetCachedSeasonThumb();

          items.SetThumbnailImage(item.GetThumbnailImage());
          items.SetProperty("seasonthumb",item.GetThumbnailImage());
        }
        else
        {
          items.SetContent("seasons");
          items.SetThumbnailImage(showItem.GetThumbnailImage());
        }
      }
      else if (node == NODE_TYPE_TITLE_MOVIES ||
               node == NODE_TYPE_RECENTLY_ADDED_MOVIES)
        items.SetContent("movies");
      else if (node == NODE_TYPE_TITLE_TVSHOWS)
        items.SetContent("tvshows");
      else if (node == NODE_TYPE_TITLE_MUSICVIDEOS ||
               node == NODE_TYPE_RECENTLY_ADDED_MUSICVIDEOS)
        items.SetContent("musicvideos");
      else if (node == NODE_TYPE_GENRE)
        items.SetContent("genres");
      else if (node == NODE_TYPE_COUNTRY)
        items.SetContent("countries");
      else if (node == NODE_TYPE_ACTOR)
      {
        if (params.GetContentType() == VIDEODB_CONTENT_MUSICVIDEOS)
          items.SetContent("artists");
        else
          items.SetContent("actors");
      }
      else if (node == NODE_TYPE_DIRECTOR)
        items.SetContent("directors");
      else if (node == NODE_TYPE_STUDIO)
        items.SetContent("studios");
      else if (node == NODE_TYPE_YEAR)
        items.SetContent("years");
      else if (node == NODE_TYPE_MUSICVIDEOS_ALBUM)
        items.SetContent("albums");
      else
        items.SetContent("");
    }
    else
    { // load info from the database
      CStdString label;
      if (items.GetLabel().IsEmpty() && m_rootDir.IsSource(items.m_strPath, g_settings.GetSourcesFromType("video"), &label)) 
        items.SetLabel(label);
      LoadVideoInfo(items);
    }
  }
  return bResult;
}

void CGUIWindowVideoNav::LoadVideoInfo(CFileItemList &items)
{
  // TODO: this could possibly be threaded as per the music info loading,
  //       we could also cache the info
  if (!items.GetContent().IsEmpty())
    return; // don't load for listings that have content set

  CStdString content = m_database.GetContentForPath(items.m_strPath);
  items.SetContent(content.IsEmpty() ? "files" : content);

  bool clean = (g_guiSettings.GetBool("myvideos.cleanstrings") &&
                !items.IsVirtualDirectoryRoot() &&
                m_stackingAvailable);

  CFileItemList dbItems;
  if (content.IsEmpty())
    m_database.GetPlayCounts(items);
  else
  {
    m_database.GetItemsForPath(content, items.m_strPath, dbItems);
    dbItems.SetFastLookup(true);
  }
  for (int i = 0; i < items.Size(); i++)
  {
    CFileItemPtr pItem = items[i];
<<<<<<< HEAD
    CFileItem item;
    if (!content.IsEmpty() && m_database.GetItemForPath(content, pItem->m_strPath, item))
    { // copy info across
      CStdString label (pItem->GetLabel ());
      CStdString label2(pItem->GetLabel2());
      pItem->UpdateInfo(item);
      
      if(g_settings.m_videoStacking && m_stackingAvailable)
      {
        pItem->m_strPath = item.m_strPath;
        // if we switch from a file to a folder item it means we really shouldn't be sorting files and
        // folders separately
        if (pItem->m_bIsFolder != item.m_bIsFolder)
          items.SetSortIgnoreFolders(true);
        pItem->m_bIsFolder = item.m_bIsFolder;
      }
      else
      {
        if (CFile::Exists(item.GetCachedFanart()))
          pItem->SetProperty("fanart_image", item.GetCachedFanart());
        pItem->SetLabel (label);
        pItem->SetLabel2(label);
      }

=======
    CFileItemPtr match;
    if (!content.IsEmpty())
      match = dbItems.Get(pItem->m_strPath);
    if (match)
    {
      pItem->UpdateInfo(*match);
      if (match->m_bIsFolder)
        pItem->m_strPath = match->GetVideoInfoTag()->m_strPath;
      else
        pItem->m_strPath = match->GetVideoInfoTag()->m_strFileNameAndPath;
      // if we switch from a file to a folder item it means we really shouldn't be sorting files and
      // folders separately
      if (pItem->m_bIsFolder != match->m_bIsFolder)
        items.SetSortIgnoreFolders(true);
      pItem->m_bIsFolder = match->m_bIsFolder;
>>>>>>> ab3ad3b0
    }
    else
    { // set the watched overlay (note: items in a folder with content set that aren't in the db
      //                                won't get picked up here - in the future all items will be returned)
      // and clean the label
      if (pItem->HasVideoInfoTag())
        pItem->SetOverlayImage(CGUIListItem::ICON_OVERLAY_UNWATCHED, pItem->GetVideoInfoTag()->m_playCount > 0);
      if (clean)
        pItem->CleanString();
    }
  }
}

void CGUIWindowVideoNav::UpdateButtons()
{
  CGUIWindowVideoBase::UpdateButtons();

  // Update object count
  int iItems = m_vecItems->Size();
  if (iItems)
  {
    // check for parent dir and "all" items
    // should always be the first two items
    for (int i = 0; i <= (iItems>=2 ? 1 : 0); i++)
    {
      CFileItemPtr pItem = m_vecItems->Get(i);
      if (pItem->IsParentFolder()) iItems--;
      if (pItem->m_strPath.Left(4).Equals("/-1/")) iItems--;
    }
    // or the last item
    if (m_vecItems->Size() > 2 &&
      m_vecItems->Get(m_vecItems->Size()-1)->m_strPath.Left(4).Equals("/-1/"))
      iItems--;
  }
  CStdString items;
  items.Format("%i %s", iItems, g_localizeStrings.Get(127).c_str());
  SET_CONTROL_LABEL(CONTROL_LABELFILES, items);

  // set the filter label
  CStdString strLabel;

  // "Playlists"
  if (m_vecItems->m_strPath.Equals("special://videoplaylists/"))
    strLabel = g_localizeStrings.Get(136);
  // "{Playlist Name}"
  else if (m_vecItems->IsPlayList())
  {
    // get playlist name from path
    CStdString strDummy;
    URIUtils::Split(m_vecItems->m_strPath, strDummy, strLabel);
  }
  else if (m_vecItems->m_strPath.Equals("sources://video/"))
    strLabel = g_localizeStrings.Get(744);
  // everything else is from a videodb:// path
  else if (m_vecItems->IsVideoDb())
  {
    CVideoDatabaseDirectory dir;
    dir.GetLabel(m_vecItems->m_strPath, strLabel);
  }
  else
    strLabel = URIUtils::GetFileName(m_vecItems->m_strPath);

  SET_CONTROL_LABEL(CONTROL_FILTER, strLabel);

  int watchMode = g_settings.GetWatchMode(m_vecItems->GetContent());
  SET_CONTROL_LABEL(CONTROL_BTNSHOWMODE, g_localizeStrings.Get(16100 + watchMode));

  SET_CONTROL_SELECTED(GetID(), CONTROL_BTNSHOWALL, watchMode != VIDEO_SHOW_ALL);

  SET_CONTROL_SELECTED(GetID(),CONTROL_BTNPARTYMODE, g_partyModeManager.IsEnabled());

  SET_CONTROL_SELECTED(GetID(),CONTROL_BTNFLATTEN, g_settings.m_bMyVideoNavFlatten);
}

/// \brief Search for names, genres, artists, directors, and plots with search string \e strSearch in the
/// \brief video databases and return the found \e items
/// \param strSearch The search string
/// \param items Items Found
void CGUIWindowVideoNav::DoSearch(const CStdString& strSearch, CFileItemList& items)
{
  CFileItemList tempItems;
  CStdString strGenre = g_localizeStrings.Get(515); // Genre
  CStdString strActor = g_localizeStrings.Get(20337); // Actor
  CStdString strDirector = g_localizeStrings.Get(20339); // Director
  CStdString strMovie = g_localizeStrings.Get(20338); // Movie

  //get matching names
  m_database.GetMoviesByName(strSearch, tempItems);
  AppendAndClearSearchItems(tempItems, "[" + g_localizeStrings.Get(20338) + "] ", items);

  m_database.GetEpisodesByName(strSearch, tempItems);
  AppendAndClearSearchItems(tempItems, "[" + g_localizeStrings.Get(20359) + "] ", items);

  m_database.GetTvShowsByName(strSearch, tempItems);
  AppendAndClearSearchItems(tempItems, "[" + g_localizeStrings.Get(20364) + "] ", items);

  m_database.GetMusicVideosByName(strSearch, tempItems);
  AppendAndClearSearchItems(tempItems, "[" + g_localizeStrings.Get(20391) + "] ", items);

  m_database.GetMusicVideosByAlbum(strSearch, tempItems);
  AppendAndClearSearchItems(tempItems, "[" + g_localizeStrings.Get(558) + "] ", items);
  
  // get matching genres
  m_database.GetMovieGenresByName(strSearch, tempItems);
  AppendAndClearSearchItems(tempItems, "[" + strGenre + " - " + g_localizeStrings.Get(20342) + "] ", items);

  m_database.GetTvShowGenresByName(strSearch, tempItems);
  AppendAndClearSearchItems(tempItems, "[" + strGenre + " - " + g_localizeStrings.Get(20343) + "] ", items);

  m_database.GetMusicVideoGenresByName(strSearch, tempItems);
  AppendAndClearSearchItems(tempItems, "[" + strGenre + " - " + g_localizeStrings.Get(20389) + "] ", items);

  //get actors/artists
  m_database.GetMovieActorsByName(strSearch, tempItems);
  AppendAndClearSearchItems(tempItems, "[" + strActor + " - " + g_localizeStrings.Get(20342) + "] ", items);

  m_database.GetTvShowsActorsByName(strSearch, tempItems);
  AppendAndClearSearchItems(tempItems, "[" + strActor + " - " + g_localizeStrings.Get(20343) + "] ", items);

  m_database.GetMusicVideoArtistsByName(strSearch, tempItems);
  AppendAndClearSearchItems(tempItems, "[" + strActor + " - " + g_localizeStrings.Get(20389) + "] ", items);

  //directors
  m_database.GetMovieDirectorsByName(strSearch, tempItems);
  AppendAndClearSearchItems(tempItems, "[" + strDirector + " - " + g_localizeStrings.Get(20342) + "] ", items);

  m_database.GetTvShowsDirectorsByName(strSearch, tempItems);
  AppendAndClearSearchItems(tempItems, "[" + strDirector + " - " + g_localizeStrings.Get(20343) + "] ", items);

  m_database.GetMusicVideoDirectorsByName(strSearch, tempItems);
  AppendAndClearSearchItems(tempItems, "[" + strDirector + " - " + g_localizeStrings.Get(20389) + "] ", items);

  //plot
  m_database.GetEpisodesByPlot(strSearch, tempItems);
  AppendAndClearSearchItems(tempItems, "[" + g_localizeStrings.Get(20365) + "] ", items);

  m_database.GetMoviesByPlot(strSearch, tempItems);
  AppendAndClearSearchItems(tempItems, "[" + strMovie + " " + g_localizeStrings.Get(207) + "] ", items);
}

void CGUIWindowVideoNav::PlayItem(int iItem)
{
  // unlike additemtoplaylist, we need to check the items here
  // before calling it since the current playlist will be stopped
  // and cleared!

  // root is not allowed
  if (m_vecItems->IsVirtualDirectoryRoot())
    return;

  CGUIWindowVideoBase::PlayItem(iItem);
}

void CGUIWindowVideoNav::OnInfo(CFileItem* pItem, ADDON::ScraperPtr& scraper)
{
  m_database.Open(); // since we can be called from the music library without being inited
  if (pItem->IsVideoDb())
    scraper = m_database.GetScraperForPath(pItem->GetVideoInfoTag()->m_strPath);
  else
  {
    CStdString strPath,strFile;
    URIUtils::Split(pItem->m_strPath,strPath,strFile);
    scraper = m_database.GetScraperForPath(strPath);
  }
  m_database.Close();
  CGUIWindowVideoBase::OnInfo(pItem,scraper);
}

bool CGUIWindowVideoNav::CanDelete(const CStdString& strPath)
{
  CQueryParams params;
  CVideoDatabaseDirectory::GetQueryParams(strPath,params);

  if (params.GetMovieId()   != -1 ||
      params.GetEpisodeId() != -1 ||
      params.GetMVideoId()  != -1 ||
      (params.GetTvShowId() != -1 && params.GetSeason() == -1
              && !CVideoDatabaseDirectory::IsAllItem(strPath)))
    return true;

  return false;
}

void CGUIWindowVideoNav::OnDeleteItem(CFileItemPtr pItem)
{
  if (m_vecItems->IsParentFolder())
    return;

  if (!m_vecItems->IsVideoDb())
  {
    if (!pItem->m_strPath.Equals("newsmartplaylist://video") &&
        !pItem->m_strPath.Equals("special://videoplaylists/") &&
        !pItem->m_strPath.Equals("sources://video/"))
      CGUIWindowVideoBase::OnDeleteItem(pItem);
  }
  else if (pItem->m_strPath.Left(14).Equals("videodb://1/7/") &&
           pItem->m_strPath.size() > 14 && pItem->m_bIsFolder)
  {
    CGUIDialogYesNo* pDialog = (CGUIDialogYesNo*)g_windowManager.GetWindow(WINDOW_DIALOG_YES_NO);
    pDialog->SetLine(0, g_localizeStrings.Get(432));
    CStdString strLabel;
    strLabel.Format(g_localizeStrings.Get(433),pItem->GetLabel());
    pDialog->SetLine(1, strLabel);
    pDialog->SetLine(2, "");;
    pDialog->DoModal();
    if (pDialog->IsConfirmed())
    {
      CFileItemList items;
      CDirectory::GetDirectory(pItem->m_strPath,items,"",false,false,DIR_CACHE_ONCE,true,true);
      for (int i=0;i<items.Size();++i)
        OnDeleteItem(items[i]);

       CVideoDatabaseDirectory dir;
       CQueryParams params;
       dir.GetQueryParams(pItem->m_strPath,params);
       m_database.DeleteSet(params.GetSetId());
    }
  }
  else
  {
    if (!DeleteItem(pItem.get()))
      return;

    CStdString strDeletePath;
    if (pItem->m_bIsFolder)
      strDeletePath=pItem->GetVideoInfoTag()->m_strPath;
    else
      strDeletePath=pItem->GetVideoInfoTag()->m_strFileNameAndPath;

    if (URIUtils::GetFileName(strDeletePath).Equals("VIDEO_TS.IFO"))
    {
      URIUtils::GetDirectory(strDeletePath.Mid(0),strDeletePath);
      if (strDeletePath.Right(9).Equals("VIDEO_TS/"))
      {
        URIUtils::RemoveSlashAtEnd(strDeletePath);
        URIUtils::GetDirectory(strDeletePath.Mid(0),strDeletePath);
      }
    }
    if (URIUtils::HasSlashAtEnd(strDeletePath))
      pItem->m_bIsFolder=true;

    if (g_guiSettings.GetBool("filelists.allowfiledeletion") &&
        CUtil::SupportsFileOperations(strDeletePath))
    {
      pItem->m_strPath = strDeletePath;
      CGUIWindowVideoBase::OnDeleteItem(pItem);
    }
  }

  CUtil::DeleteVideoDatabaseDirectoryCache();
}

bool CGUIWindowVideoNav::DeleteItem(CFileItem* pItem, bool bUnavailable /* = false */)
{
  if (!pItem->HasVideoInfoTag() || !CanDelete(pItem->m_strPath))
    return false;

  VIDEODB_CONTENT_TYPE iType=VIDEODB_CONTENT_MOVIES;
  if (pItem->HasVideoInfoTag() && !pItem->GetVideoInfoTag()->m_strShowTitle.IsEmpty())
    iType = VIDEODB_CONTENT_TVSHOWS;
  if (pItem->HasVideoInfoTag() && pItem->GetVideoInfoTag()->m_iSeason > -1 && !pItem->m_bIsFolder)
    iType = VIDEODB_CONTENT_EPISODES;
  if (pItem->HasVideoInfoTag() && !pItem->GetVideoInfoTag()->m_strArtist.IsEmpty())
    iType = VIDEODB_CONTENT_MUSICVIDEOS;

  // dont allow update while scanning
  CGUIDialogVideoScan* pDialogScan = (CGUIDialogVideoScan*)g_windowManager.GetWindow(WINDOW_DIALOG_VIDEO_SCAN);
  if (pDialogScan && pDialogScan->IsScanning())
  {
    CGUIDialogOK::ShowAndGetInput(257, 0, 14057, 0);
    return false;
  }


  CGUIDialogYesNo* pDialog = (CGUIDialogYesNo*)g_windowManager.GetWindow(WINDOW_DIALOG_YES_NO);
  if (!pDialog)
    return false;
  if (iType == VIDEODB_CONTENT_MOVIES)
    pDialog->SetHeading(432);
  if (iType == VIDEODB_CONTENT_EPISODES)
    pDialog->SetHeading(20362);
  if (iType == VIDEODB_CONTENT_TVSHOWS)
    pDialog->SetHeading(20363);
  if (iType == VIDEODB_CONTENT_MUSICVIDEOS)
    pDialog->SetHeading(20392);

  if(bUnavailable)
  {
    pDialog->SetLine(0, g_localizeStrings.Get(662));
    pDialog->SetLine(1, g_localizeStrings.Get(663));
    pDialog->SetLine(2, "");;
    pDialog->DoModal();
  }
  else
  {
    CStdString strLine;
    strLine.Format(g_localizeStrings.Get(433),pItem->GetLabel());
    pDialog->SetLine(0, strLine);
    pDialog->SetLine(1, "");
    pDialog->SetLine(2, "");;
    pDialog->DoModal();
  }

  if (!pDialog->IsConfirmed())
    return false;

  CStdString path;
  CVideoDatabase database;
  database.Open();

  database.GetFilePathById(pItem->GetVideoInfoTag()->m_iDbId, path, iType);
  if (path.IsEmpty())
    return false;
  if (iType == VIDEODB_CONTENT_MOVIES)
    database.DeleteMovie(path);
  if (iType == VIDEODB_CONTENT_EPISODES)
    database.DeleteEpisode(path, pItem->GetVideoInfoTag()->m_iDbId);
  if (iType == VIDEODB_CONTENT_TVSHOWS)
    database.DeleteTvShow(path);
  if (iType == VIDEODB_CONTENT_MUSICVIDEOS)
    database.DeleteMusicVideo(path);

  if (iType == VIDEODB_CONTENT_TVSHOWS)
    database.SetPathHash(path,"");
  else
  {
    CStdString strDirectory;
    URIUtils::GetDirectory(path,strDirectory);
    database.SetPathHash(strDirectory,"");
  }

  return true;
}

void CGUIWindowVideoNav::OnPrepareFileItems(CFileItemList &items)
{
  CGUIWindowVideoBase::OnPrepareFileItems(items);

  // set fanart
  CQueryParams params;
  CVideoDatabaseDirectory dir;
  dir.GetQueryParams(items.m_strPath,params);
  if (params.GetContentType() == VIDEODB_CONTENT_MUSICVIDEOS)
    CGUIWindowMusicNav::SetupFanart(items);

  NODE_TYPE node = dir.GetDirectoryChildType(items.m_strPath);

  // now filter as necessary
  bool filterWatched=false;
  if (node == NODE_TYPE_EPISODES
  ||  node == NODE_TYPE_SEASONS
  ||  node == NODE_TYPE_TITLE_MOVIES
  ||  node == NODE_TYPE_TITLE_TVSHOWS
  ||  node == NODE_TYPE_TITLE_MUSICVIDEOS
  ||  node == NODE_TYPE_RECENTLY_ADDED_EPISODES
  ||  node == NODE_TYPE_RECENTLY_ADDED_MOVIES
  ||  node == NODE_TYPE_RECENTLY_ADDED_MUSICVIDEOS)
    filterWatched = true;
  if (!items.IsVideoDb())
    filterWatched = true;
  if (items.IsSmartPlayList() && items.GetContent() == "tvshows")
    node = NODE_TYPE_TITLE_TVSHOWS; // so that the check below works

  int watchMode = g_settings.GetWatchMode(m_vecItems->GetContent());

  for (int i = 0; i < items.Size(); i++)
  {
    CFileItemPtr item = items.Get(i);
    if(item->HasVideoInfoTag() && (node == NODE_TYPE_TITLE_TVSHOWS || node == NODE_TYPE_SEASONS))
    {
      if (watchMode == VIDEO_SHOW_UNWATCHED)
        item->GetVideoInfoTag()->m_iEpisode = item->GetPropertyInt("unwatchedepisodes");
      if (watchMode == VIDEO_SHOW_WATCHED)
        item->GetVideoInfoTag()->m_iEpisode = item->GetPropertyInt("watchedepisodes");
      item->SetProperty("numepisodes", item->GetVideoInfoTag()->m_iEpisode);
    }

    if(filterWatched)
    {
      if((watchMode==VIDEO_SHOW_WATCHED   && item->GetVideoInfoTag()->m_playCount== 0)
      || (watchMode==VIDEO_SHOW_UNWATCHED && item->GetVideoInfoTag()->m_playCount > 0))
      {
        items.Remove(i);
        i--;
      }
    }
  }
}

void CGUIWindowVideoNav::GetContextButtons(int itemNumber, CContextButtons &buttons)
{
  CFileItemPtr item;
  if (itemNumber >= 0 && itemNumber < m_vecItems->Size())
    item = m_vecItems->Get(itemNumber);

  CGUIWindowVideoBase::GetContextButtons(itemNumber, buttons);

  if (item && item->GetPropertyBOOL("pluginreplacecontextitems"))
    return;

  CVideoDatabaseDirectory dir;
  NODE_TYPE node = dir.GetDirectoryChildType(m_vecItems->m_strPath);

  if (!item)
  {
    CGUIDialogVideoScan *pScanDlg = (CGUIDialogVideoScan *)g_windowManager.GetWindow(WINDOW_DIALOG_VIDEO_SCAN);
    if (pScanDlg && pScanDlg->IsScanning())
      buttons.Add(CONTEXT_BUTTON_STOP_SCANNING, 13353);
    else
      buttons.Add(CONTEXT_BUTTON_UPDATE_LIBRARY, 653);
  }
  else if (m_vecItems->m_strPath.Equals("sources://video/"))
  {
    // get the usual shares
    CGUIDialogContextMenu::GetContextButtons("video", item, buttons);
    // add scan button somewhere here
    CGUIDialogVideoScan *pScanDlg = (CGUIDialogVideoScan *)g_windowManager.GetWindow(WINDOW_DIALOG_VIDEO_SCAN);
    if (pScanDlg && pScanDlg->IsScanning())
      buttons.Add(CONTEXT_BUTTON_STOP_SCANNING, 13353);  // Stop Scanning
    if (!item->IsDVD() && item->m_strPath != "add" &&
        (g_settings.GetCurrentProfile().canWriteDatabases() || g_passwordManager.bMasterUser))
    {
      CVideoDatabase database;
      database.Open();
      ADDON::ScraperPtr info = database.GetScraperForPath(item->m_strPath);

      if (!pScanDlg || (pScanDlg && !pScanDlg->IsScanning()))
      {
        if (!item->IsLiveTV() && !item->IsPlugin() && !item->IsAddonsPath())
        {
          if (info && info->Content() != CONTENT_NONE)
            buttons.Add(CONTEXT_BUTTON_SET_CONTENT, 20442);
          else
            buttons.Add(CONTEXT_BUTTON_SET_CONTENT, 20333);
        }
      }

      if (info && (!pScanDlg || (pScanDlg && !pScanDlg->IsScanning())))
        buttons.Add(CONTEXT_BUTTON_SCAN, 13349);
    }
  }
  else
  {
    ADDON::ScraperPtr info;
    VIDEO::SScanSettings settings;
    GetScraperForItem(item.get(), info, settings);

    if (info && info->Content() == CONTENT_TVSHOWS)
      buttons.Add(CONTEXT_BUTTON_INFO, item->m_bIsFolder ? 20351 : 20352);
    else if (info && info->Content() == CONTENT_MUSICVIDEOS)
      buttons.Add(CONTEXT_BUTTON_INFO,20393);
    else if (!item->m_bIsFolder && !item->m_strPath.Left(19).Equals("newsmartplaylist://"))
      buttons.Add(CONTEXT_BUTTON_INFO, 13346);

    if (item->HasVideoInfoTag() && !item->GetVideoInfoTag()->m_strArtist.IsEmpty())
    {
      CMusicDatabase database;
      database.Open();
      if (database.GetArtistByName(item->GetVideoInfoTag()->m_strArtist) > -1)
        buttons.Add(CONTEXT_BUTTON_GO_TO_ARTIST, 20396);
    }
    if (item->HasVideoInfoTag() && item->GetVideoInfoTag()->m_strAlbum.size() > 0)
    {
      CMusicDatabase database;
      database.Open();
      if (database.GetAlbumByName(item->GetVideoInfoTag()->m_strAlbum) > -1)
        buttons.Add(CONTEXT_BUTTON_GO_TO_ALBUM, 20397);
    }
    if (item->HasVideoInfoTag() && item->GetVideoInfoTag()->m_strAlbum.size() > 0 &&
        item->GetVideoInfoTag()->m_strArtist.size() > 0                           &&
        item->GetVideoInfoTag()->m_strTitle.size() > 0)
    {
      CMusicDatabase database;
      database.Open();
      if (database.GetSongByArtistAndAlbumAndTitle(item->GetVideoInfoTag()->m_strArtist,
                                                   item->GetVideoInfoTag()->m_strAlbum,
                                                   item->GetVideoInfoTag()->m_strTitle) > -1)
      {
        buttons.Add(CONTEXT_BUTTON_PLAY_OTHER, 20398);
      }
    }
    if (!item->IsParentFolder())
    {
      // can we update the database?
      if (g_settings.GetCurrentProfile().canWriteDatabases() || g_passwordManager.bMasterUser)
      {
        if (node == NODE_TYPE_TITLE_TVSHOWS)
        {
          CGUIDialogVideoScan *pScanDlg = (CGUIDialogVideoScan *)g_windowManager.GetWindow(WINDOW_DIALOG_VIDEO_SCAN);
          if (pScanDlg && pScanDlg->IsScanning())
            buttons.Add(CONTEXT_BUTTON_STOP_SCANNING, 13353);
          else
            buttons.Add(CONTEXT_BUTTON_UPDATE_TVSHOW, 13349);
        }
        if (!item->IsPlugin() && !item->IsLiveTV() && !item->IsAddonsPath() &&
             item->m_strPath != "sources://video/" && item->m_strPath != "special://videoplaylists/")
        {
          if (item->m_bIsFolder)
          {
            // Have both options for folders since we don't know whether all childs are watched/unwatched
            buttons.Add(CONTEXT_BUTTON_MARK_UNWATCHED, 16104); //Mark as UnWatched
            buttons.Add(CONTEXT_BUTTON_MARK_WATCHED, 16103);   //Mark as Watched
          }
          else
          {
            if (item->GetOverlayImage().Equals("OverlayWatched.png"))
              buttons.Add(CONTEXT_BUTTON_MARK_UNWATCHED, 16104); //Mark as UnWatched
            else
              buttons.Add(CONTEXT_BUTTON_MARK_WATCHED, 16103);   //Mark as Watched
          }
        }
        if ((node == NODE_TYPE_TITLE_TVSHOWS) ||
            (item->IsVideoDb() && item->HasVideoInfoTag() && !item->m_bIsFolder))
        {
          buttons.Add(CONTEXT_BUTTON_EDIT, 16105); //Edit Title
        }
        if (m_database.HasContent(VIDEODB_CONTENT_TVSHOWS) && item->HasVideoInfoTag() &&
           !item->m_bIsFolder && item->GetVideoInfoTag()->m_iEpisode == -1 &&
            item->GetVideoInfoTag()->m_strArtist.IsEmpty() && item->GetVideoInfoTag()->m_iDbId >= 0) // movie entry
        {
          if (m_database.IsLinkedToTvshow(item->GetVideoInfoTag()->m_iDbId))
            buttons.Add(CONTEXT_BUTTON_UNLINK_MOVIE,20385);
          buttons.Add(CONTEXT_BUTTON_LINK_MOVIE,20384);
        }

        if (node == NODE_TYPE_SEASONS && item->m_bIsFolder)
          buttons.Add(CONTEXT_BUTTON_SET_SEASON_THUMB, 20371);

        if (item->m_strPath.Left(14).Equals("videodb://1/7/") && item->m_strPath.size() > 14 && item->m_bIsFolder) // sets
        {
          buttons.Add(CONTEXT_BUTTON_EDIT, 16105);
          buttons.Add(CONTEXT_BUTTON_SET_MOVIESET_THUMB, 20435);
          buttons.Add(CONTEXT_BUTTON_DELETE, 646);
        }

        if (node == NODE_TYPE_ACTOR && !dir.IsAllItem(item->m_strPath) && item->m_bIsFolder)
        {
          if (m_vecItems->m_strPath.Left(11).Equals("videodb://3")) // mvids
            buttons.Add(CONTEXT_BUTTON_SET_ARTIST_THUMB, 13359);
          else
            buttons.Add(CONTEXT_BUTTON_SET_ACTOR_THUMB, 20403);
        }
        if (item->IsVideoDb() && item->HasVideoInfoTag() &&
          (!item->m_bIsFolder || node == NODE_TYPE_TITLE_TVSHOWS))
        {
          if (info && info->Content() == CONTENT_TVSHOWS)
          {
            if(item->GetVideoInfoTag()->m_iBookmarkId != -1 &&
               item->GetVideoInfoTag()->m_iBookmarkId != 0)
            {
              buttons.Add(CONTEXT_BUTTON_UNLINK_BOOKMARK, 20405);
            }
          }
          buttons.Add(CONTEXT_BUTTON_DELETE, 646);
        }

        // this should ideally be non-contextual (though we need some context for non-tv show node I guess)
        CGUIDialogVideoScan *pScanDlg = (CGUIDialogVideoScan *)g_windowManager.GetWindow(WINDOW_DIALOG_VIDEO_SCAN);
        if (pScanDlg && pScanDlg->IsScanning())
        {
          if (node != NODE_TYPE_TITLE_TVSHOWS)
            buttons.Add(CONTEXT_BUTTON_STOP_SCANNING, 13353);
        }
        else
          buttons.Add(CONTEXT_BUTTON_UPDATE_LIBRARY, 653);
      }

      if (!m_vecItems->IsVideoDb() && !m_vecItems->IsVirtualDirectoryRoot())
      { // non-video db items, file operations are allowed
        if (g_guiSettings.GetBool("filelists.allowfiledeletion") &&
            CUtil::SupportsFileOperations(item->m_strPath))
        {
          buttons.Add(CONTEXT_BUTTON_DELETE, 117);
          buttons.Add(CONTEXT_BUTTON_RENAME, 118);
        }
        // add "Set/Change content" to folders
        if (item->m_bIsFolder && !item->IsPlayList() && !item->IsSmartPlayList() && !item->IsLiveTV() && !item->IsPlugin() && !item->IsAddonsPath())
        {
          CGUIDialogVideoScan *pScanDlg = (CGUIDialogVideoScan *)g_windowManager.GetWindow(WINDOW_DIALOG_VIDEO_SCAN);
          if (!pScanDlg || (pScanDlg && !pScanDlg->IsScanning()))
          {
            if (info && info->Content() != CONTENT_NONE)
              buttons.Add(CONTEXT_BUTTON_SET_CONTENT, 20442);
            else
              buttons.Add(CONTEXT_BUTTON_SET_CONTENT, 20333);
          }
        }
      }
      if (item->IsPlugin() || item->m_strPath.Left(9).Equals("script://") || m_vecItems->IsPlugin())
        buttons.Add(CONTEXT_BUTTON_PLUGIN_SETTINGS, 1045);
    }
  }
  CGUIWindowVideoBase::GetNonContextButtons(itemNumber, buttons);
}

bool CGUIWindowVideoNav::OnContextButton(int itemNumber, CONTEXT_BUTTON button)
{
  CFileItemPtr item;
  if (itemNumber >= 0 && itemNumber < m_vecItems->Size())
    item = m_vecItems->Get(itemNumber);
  if (CGUIDialogContextMenu::OnContextButton("video", item, button))
  {
    //TODO should we search DB for entries from plugins?
    if (button == CONTEXT_BUTTON_REMOVE_SOURCE && !item->IsPlugin()
        && !item->IsLiveTV() &&!item->IsRSS())
    {
      OnUnAssignContent(item->m_strPath,20375,20340,20341);
    }
    Update(m_vecItems->m_strPath);
    return true;
  }
  switch (button)
  {
  case CONTEXT_BUTTON_EDIT:
    UpdateVideoTitle(item.get());
    CUtil::DeleteVideoDatabaseDirectoryCache();
    Update(m_vecItems->m_strPath);
    return true;

  case CONTEXT_BUTTON_SET_SEASON_THUMB:
  case CONTEXT_BUTTON_SET_ACTOR_THUMB:
  case CONTEXT_BUTTON_SET_ARTIST_THUMB:
  case CONTEXT_BUTTON_SET_MOVIESET_THUMB:
    {
      // Grab the thumbnails from the web
      CStdString strPath;
      CFileItemList items;
      URIUtils::AddFileToFolder(g_advancedSettings.m_cachePath,"imdbthumbs",strPath);
      CFileItemPtr cacheItem(new CFileItem(strPath,true));
      CFileUtils::DeleteItem(cacheItem,true);
      XFILE::CDirectory::Create(strPath);
      CFileItemPtr noneitem(new CFileItem("thumb://None", false));
      CStdString cachedThumb = m_vecItems->Get(itemNumber)->GetCachedSeasonThumb();
      if (button == CONTEXT_BUTTON_SET_ACTOR_THUMB)
        cachedThumb = m_vecItems->Get(itemNumber)->GetCachedActorThumb();
      if (button == CONTEXT_BUTTON_SET_ARTIST_THUMB)
        cachedThumb = m_vecItems->Get(itemNumber)->GetCachedArtistThumb();
      if (button == CONTEXT_BUTTON_SET_MOVIESET_THUMB)
        cachedThumb = m_vecItems->Get(itemNumber)->GetCachedVideoThumb();
      if (CFile::Exists(cachedThumb))
      {
        CFileItemPtr item(new CFileItem("thumb://Current", false));
        item->SetThumbnailImage(cachedThumb);
        item->SetLabel(g_localizeStrings.Get(20016));
        items.Add(item);
      }
      noneitem->SetIconImage("DefaultFolder.png");
      noneitem->SetLabel(g_localizeStrings.Get(20018));

      vector<CStdString> thumbs;
      if (button != CONTEXT_BUTTON_SET_ARTIST_THUMB)
      {
        CVideoInfoTag tag;
        if (button == CONTEXT_BUTTON_SET_SEASON_THUMB)
          m_database.GetTvShowInfo("",tag,m_vecItems->Get(itemNumber)->GetVideoInfoTag()->m_iDbId);
        else
          tag = *m_vecItems->Get(itemNumber)->GetVideoInfoTag();
        if (button == CONTEXT_BUTTON_SET_SEASON_THUMB)
          tag.m_strPictureURL.GetThumbURLs(thumbs, m_vecItems->Get(itemNumber)->GetVideoInfoTag()->m_iSeason);
        else
          tag.m_strPictureURL.GetThumbURLs(thumbs);

        for (unsigned int i = 0; i < thumbs.size(); i++)
        {
          CStdString strItemPath;
          strItemPath.Format("thumb://Remote%i",i);
          CFileItemPtr item(new CFileItem(strItemPath, false));
          item->SetThumbnailImage(thumbs[i]);
          item->SetIconImage("DefaultPicture.png");
          item->SetLabel(g_localizeStrings.Get(20015));
          items.Add(item);

          // TODO: Do we need to clear the cached image?
          //    CTextureCache::Get().ClearCachedImage(thumbs[i]);
        }
      }

      bool local=false;
      if (button == CONTEXT_BUTTON_SET_ARTIST_THUMB)
      {
        CStdString picturePath;

        CStdString strPath = m_vecItems->Get(itemNumber)->m_strPath;
        URIUtils::RemoveSlashAtEnd(strPath);

        int nPos=strPath.ReverseFind("/");
        if (nPos>-1)
        {
          //  try to guess where the user should start
          //  browsing for the artist thumb
          CMusicDatabase database;
          database.Open();
          long idArtist=database.GetArtistByName(m_vecItems->Get(itemNumber)->GetLabel());
          database.GetArtistPath(idArtist, picturePath);
        }

        CStdString strThumb;
        URIUtils::AddFileToFolder(picturePath,"folder.jpg",strThumb);
        if (XFILE::CFile::Exists(strThumb))
        {
          CFileItemPtr pItem(new CFileItem(strThumb,false));
          pItem->SetLabel(g_localizeStrings.Get(20017));
          pItem->SetThumbnailImage(strThumb);
          items.Add(pItem);
          local = true;
        }
        else
          noneitem->SetIconImage("DefaultArtist.png");
      }

      if (button == CONTEXT_BUTTON_SET_ACTOR_THUMB)
      {
        CStdString picturePath;
        CStdString strThumb;
        URIUtils::AddFileToFolder(picturePath,"folder.jpg",strThumb);
        if (XFILE::CFile::Exists(strThumb))
        {
          CFileItemPtr pItem(new CFileItem(strThumb,false));
          pItem->SetLabel(g_localizeStrings.Get(20017));
          pItem->SetThumbnailImage(strThumb);
          items.Add(pItem);
          local = true;
        }
        else
          noneitem->SetIconImage("DefaultActor.png");
      }

      if (button == CONTEXT_BUTTON_SET_MOVIESET_THUMB)
        noneitem->SetIconImage("DefaultVideo.png");

      if (!local)
        items.Add(noneitem);

      VECSOURCES sources=g_settings.m_videoSources;
      g_mediaManager.GetLocalDrives(sources);
      CStdString result;
      if (!CGUIDialogFileBrowser::ShowAndGetImage(items, sources,
                                                  g_localizeStrings.Get(20019), result))
      {
        return false;   // user cancelled
      }

      if (result == "thumb://Current")
        return false;   // user chose the one they have

      // delete the thumbnail if that's what the user wants, else overwrite with the
      // new thumbnail
      CTextureCache::Get().ClearCachedImage(cachedThumb, true);
      if (result.Left(14) == "thumb://Remote")
      {
        int number = atoi(result.Mid(14));
        CFile::Cache(thumbs[number], cachedThumb);
      }
      if (result == "thumb://None")
        CTextureCache::Get().ClearCachedImage(cachedThumb, true);
      else
        CFile::Cache(result,cachedThumb);

      CUtil::DeleteVideoDatabaseDirectoryCache();
      CGUIMessage msg(GUI_MSG_NOTIFY_ALL, 0, 0, GUI_MSG_REFRESH_THUMBS);
      g_windowManager.SendMessage(msg);
      Update(m_vecItems->m_strPath);

      return true;
    }
  case CONTEXT_BUTTON_UPDATE_LIBRARY:
    {
      OnScan("");
      return true;
    }
  case CONTEXT_BUTTON_UNLINK_MOVIE:
    {
      OnLinkMovieToTvShow(itemNumber, true);
      Update(m_vecItems->m_strPath);
      return true;
    }
  case CONTEXT_BUTTON_LINK_MOVIE:
    {
      OnLinkMovieToTvShow(itemNumber, false);
      return true;
    }
  case CONTEXT_BUTTON_GO_TO_ARTIST:
    {
      CStdString strPath;
      CMusicDatabase database;
      database.Open();
      strPath.Format("musicdb://2/%ld/",database.GetArtistByName(m_vecItems->Get(itemNumber)->GetVideoInfoTag()->m_strArtist));
      g_windowManager.ActivateWindow(WINDOW_MUSIC_NAV,strPath);
      return true;
    }
  case CONTEXT_BUTTON_GO_TO_ALBUM:
    {
      CStdString strPath;
      CMusicDatabase database;
      database.Open();
      strPath.Format("musicdb://3/%ld/",database.GetAlbumByName(m_vecItems->Get(itemNumber)->GetVideoInfoTag()->m_strAlbum));
      g_windowManager.ActivateWindow(WINDOW_MUSIC_NAV,strPath);
      return true;
    }
  case CONTEXT_BUTTON_PLAY_OTHER:
    {
      CMusicDatabase database;
      database.Open();
      CSong song;
      if (database.GetSongById(database.GetSongByArtistAndAlbumAndTitle(m_vecItems->Get(itemNumber)->GetVideoInfoTag()->m_strArtist,m_vecItems->Get(itemNumber)->GetVideoInfoTag()->m_strAlbum,
                                                                        m_vecItems->Get(itemNumber)->GetVideoInfoTag()->m_strTitle),
                                                                        song))
      {
        g_application.getApplicationMessenger().PlayFile(song);
      }
      return true;
    }

  case CONTEXT_BUTTON_UNLINK_BOOKMARK:
    {
      m_database.Open();
      m_database.DeleteBookMarkForEpisode(*m_vecItems->Get(itemNumber)->GetVideoInfoTag());
      m_database.Close();
      CUtil::DeleteVideoDatabaseDirectoryCache();
      Update(m_vecItems->m_strPath);
      return true;
    }

  default:
    break;

  }
  return CGUIWindowVideoBase::OnContextButton(itemNumber, button);
}

void CGUIWindowVideoNav::OnLinkMovieToTvShow(int itemnumber, bool bRemove)
{
  CFileItemList list;
  if (bRemove)
  {
    vector<int> ids;
    if (!m_database.GetLinksToTvShow(m_vecItems->Get(itemnumber)->GetVideoInfoTag()->m_iDbId,ids))
      return;
    for (unsigned int i=0;i<ids.size();++i)
    {
      CVideoInfoTag tag;
      m_database.GetTvShowInfo("",tag,ids[i]);
      CFileItemPtr show(new CFileItem(tag));
      list.Add(show);
    }
  }
  else
  {
    m_database.GetTvShowsNav("videodb://2/2",list);

    // remove already linked shows
    vector<int> ids;
    if (!m_database.GetLinksToTvShow(m_vecItems->Get(itemnumber)->GetVideoInfoTag()->m_iDbId,ids))
      return;
    for (int i=0;i<list.Size();)
    {
      unsigned int j;
      for (j=0;j<ids.size();++j)
      {
        if (list[i]->GetVideoInfoTag()->m_iDbId == ids[j])
          break;
      }
      if (j == ids.size())
        i++;
      else
        list.Remove(i);
    }
  }
  int iSelectedLabel = 0;
  if (list.Size() > 1)
  {
    list.Sort(g_guiSettings.GetBool("filelists.ignorethewhensorting") ? SORT_METHOD_LABEL_IGNORE_THE : SORT_METHOD_LABEL, SORT_ORDER_ASC);
    CGUIDialogSelect* pDialog = (CGUIDialogSelect*)g_windowManager.GetWindow(WINDOW_DIALOG_SELECT);
    pDialog->Reset();
    pDialog->SetItems(&list);
    pDialog->SetHeading(20356);
    pDialog->DoModal();
    iSelectedLabel = pDialog->GetSelectedLabel();
  }
  if (iSelectedLabel > -1)
  {
    m_database.LinkMovieToTvshow(m_vecItems->Get(itemnumber)->GetVideoInfoTag()->m_iDbId,
                                 list[iSelectedLabel]->GetVideoInfoTag()->m_iDbId, bRemove);
    CUtil::DeleteVideoDatabaseDirectoryCache();
  }
}

bool CGUIWindowVideoNav::OnClick(int iItem)
{
  CFileItemPtr item = m_vecItems->Get(iItem);
  if (!item->m_bIsFolder && item->IsVideoDb() && !item->Exists())
  {
    if (!DeleteItem(item.get(), true))
      return true;

    // update list
    m_vecItems->RemoveDiscCache(GetID());
    Update(m_vecItems->m_strPath);
    m_viewControl.SetSelectedItem(iItem);
    return true;
  }

  return CGUIWindowVideoBase::OnClick(iItem);
}

CStdString CGUIWindowVideoNav::GetStartFolder(const CStdString &dir)
{
  if (dir.Equals("MovieGenres"))
    return "videodb://1/1/";
  else if (dir.Equals("MovieTitles"))
    return "videodb://1/2/";
  else if (dir.Equals("MovieYears"))
    return "videodb://1/3/";
  else if (dir.Equals("MovieActors"))
    return "videodb://1/4/";
  else if (dir.Equals("MovieDirectors"))
    return "videodb://1/5/";
  else if (dir.Equals("MovieStudios"))
    return "videodb://1/6/";
  else if (dir.Equals("MovieSets"))
    return "videodb://1/7/";
  else if (dir.Equals("MovieCountries"))
    return "videodb://1/8/";
  else if (dir.Equals("Movies"))
    return "videodb://1/";
  else if (dir.Equals("TvShowGenres"))
    return "videodb://2/1/";
  else if (dir.Equals("TvShowTitles"))
    return "videodb://2/2/";
  else if (dir.Equals("TvShowYears"))
    return "videodb://2/3/";
  else if (dir.Equals("TvShowActors"))
    return "videodb://2/4/";
  else if (dir.Equals("TvShowStudios"))
    return "videodb://2/5/";
  else if (dir.Equals("TvShows"))
    return "videodb://2/";
  else if (dir.Equals("MusicVideoGenres"))
    return "videodb://3/1/";
  else if (dir.Equals("MusicVideoTitles"))
    return "videodb://3/2/";
  else if (dir.Equals("MusicVideoYears"))
    return "videodb://3/3/";
  else if (dir.Equals("MusicVideoArtists"))
    return "videodb://3/4/";
  else if (dir.Equals("MusicVideoDirectors"))
    return "videodb://3/5/";
  else if (dir.Equals("MusicVideoStudios"))
    return "videodb://3/6/";
  else if (dir.Equals("MusicVideos"))
    return "videodb://3/";
  else if (dir.Equals("RecentlyAddedMovies"))
    return "videodb://4/";
  else if (dir.Equals("RecentlyAddedEpisodes"))
    return "videodb://5/";
  else if (dir.Equals("RecentlyAddedMusicVideos"))
    return "videodb://6/";
  else if (dir.Equals("Files"))
    return "sources://video/";
  return CGUIWindowVideoBase::GetStartFolder(dir);
}<|MERGE_RESOLUTION|>--- conflicted
+++ resolved
@@ -430,48 +430,34 @@
   for (int i = 0; i < items.Size(); i++)
   {
     CFileItemPtr pItem = items[i];
-<<<<<<< HEAD
-    CFileItem item;
-    if (!content.IsEmpty() && m_database.GetItemForPath(content, pItem->m_strPath, item))
-    { // copy info across
-      CStdString label (pItem->GetLabel ());
-      CStdString label2(pItem->GetLabel2());
-      pItem->UpdateInfo(item);
-      
-      if(g_settings.m_videoStacking && m_stackingAvailable)
-      {
-        pItem->m_strPath = item.m_strPath;
-        // if we switch from a file to a folder item it means we really shouldn't be sorting files and
-        // folders separately
-        if (pItem->m_bIsFolder != item.m_bIsFolder)
-          items.SetSortIgnoreFolders(true);
-        pItem->m_bIsFolder = item.m_bIsFolder;
-      }
-      else
-      {
-        if (CFile::Exists(item.GetCachedFanart()))
-          pItem->SetProperty("fanart_image", item.GetCachedFanart());
-        pItem->SetLabel (label);
-        pItem->SetLabel2(label);
-      }
-
-=======
     CFileItemPtr match;
     if (!content.IsEmpty())
       match = dbItems.Get(pItem->m_strPath);
     if (match)
     {
+      CStdString label (pItem->GetLabel ());
+      CStdString label2(pItem->GetLabel2());
       pItem->UpdateInfo(*match);
-      if (match->m_bIsFolder)
-        pItem->m_strPath = match->GetVideoInfoTag()->m_strPath;
+
+      if(g_settings.m_videoStacking && m_stackingAvailable)
+      {
+        if (match->m_bIsFolder)
+          pItem->m_strPath = match->GetVideoInfoTag()->m_strPath;
+        else
+          pItem->m_strPath = match->GetVideoInfoTag()->m_strFileNameAndPath;
+        // if we switch from a file to a folder item it means we really shouldn't be sorting files and
+        // folders separately
+        if (pItem->m_bIsFolder != match->m_bIsFolder)
+          items.SetSortIgnoreFolders(true);
+        pItem->m_bIsFolder = match->m_bIsFolder;
+      }
       else
-        pItem->m_strPath = match->GetVideoInfoTag()->m_strFileNameAndPath;
-      // if we switch from a file to a folder item it means we really shouldn't be sorting files and
-      // folders separately
-      if (pItem->m_bIsFolder != match->m_bIsFolder)
-        items.SetSortIgnoreFolders(true);
-      pItem->m_bIsFolder = match->m_bIsFolder;
->>>>>>> ab3ad3b0
+      {
+        if (CFile::Exists(match->GetCachedFanart()))
+          pItem->SetProperty("fanart_image", match->GetCachedFanart());
+        pItem->SetLabel (label);
+        pItem->SetLabel2(label);
+      }
     }
     else
     { // set the watched overlay (note: items in a folder with content set that aren't in the db
